TODO
====

* exceptions to recurrent events

* ikhal:
<<<<<<< HEAD
  * new weeks should be loaded into the walker
  * make it look prettier
  * new event on pressing n in calendar
  * help text
  * [BUG] no exceptions on bad input in start or end dates
  * edit recurrence rules
  * show which resource an event belongs to and make it editable
  * prevent user from leaving EventEditor by pressing left or top (at least when
    event has been modified)
  * layout should probably be::
=======
   * new weeks should be loaded into the walker
   * [BUG] moving cursor left in vcard editor does not work
   * exception on pressing save and cancel
   * make it look prettier
   * new event on pressing n in calendar
   * help text
   * [BUG] no exceptions on bad input in start or end dates
   * edit recurrence rules
   * layout should probably be::
>>>>>>> 8cdbbc5f

        ------------------------------------------
        |           |                            |
        | calendar  |                            |
        |           |   list of events           |
        |           |                            |
        |           |----------------------------|
        |           |                            |
        |           | currently selected event   |
        |           |                            |
        |           |                            |
        |           |                            |
        |           |                            |
        |           |                            |
        |           |                            |
        -------------------------------------------

DONE
====
* exception on pressing save and cancel
* [BUG] moving cursor left in vcard editor does not work
* ikhal: editable events
* detect remotely deleted events
* while ikhal shows today focused, today's events are not shown
* events should be sorted
* khal should show tomorrows events, too
* ikhal should start with today focused
* output times are NOT localized yet
* events that continue over 00:00 get displayed to start on both days
  (confusing)
* recurrent events don't know their real start and end dates
* colored events (by icalendar)<|MERGE_RESOLUTION|>--- conflicted
+++ resolved
@@ -4,7 +4,6 @@
 * exceptions to recurrent events
 
 * ikhal:
-<<<<<<< HEAD
   * new weeks should be loaded into the walker
   * make it look prettier
   * new event on pressing n in calendar
@@ -12,20 +11,9 @@
   * [BUG] no exceptions on bad input in start or end dates
   * edit recurrence rules
   * show which resource an event belongs to and make it editable
-  * prevent user from leaving EventEditor by pressing left or top (at least when
-    event has been modified)
+  * prevent user from leaving EventEditor by pressing left or top (at least when event has been modified)
+  * edit recurrence rules
   * layout should probably be::
-=======
-   * new weeks should be loaded into the walker
-   * [BUG] moving cursor left in vcard editor does not work
-   * exception on pressing save and cancel
-   * make it look prettier
-   * new event on pressing n in calendar
-   * help text
-   * [BUG] no exceptions on bad input in start or end dates
-   * edit recurrence rules
-   * layout should probably be::
->>>>>>> 8cdbbc5f
 
         ------------------------------------------
         |           |                            |
