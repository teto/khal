--- conflicted
+++ resolved
@@ -178,7 +178,6 @@
     echo('\n'.join(event_column))
 
 
-<<<<<<< HEAD
 def get_list_from_str(collection, locale, daterange, notstarted=False,
                       format=None, once=False, default_timedelta=None, env=None):
     """returns a list of events scheduled between start and end. Start and end
@@ -299,12 +298,8 @@
     echo('\n'.join(event_column))
 
 
-def new_from_string(collection, calendar_name, conf, date_list, location=None, repeat=None,
-                    until=None, alarm=None):
-=======
 def new_from_string(collection, calendar_name, conf, date_list, location=None,
                     categories=None, repeat=None, until=None, alarm=None):
->>>>>>> 11ad0be7
     """construct a new event from a string and add it"""
     try:
         event = aux.construct_event(
