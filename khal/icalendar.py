--- conflicted
+++ resolved
@@ -24,15 +24,11 @@
 import datetime as dt
 import logging
 from collections import defaultdict
+from hashlib import sha256
 
 import dateutil.rrule
 import icalendar
 import pytz
-<<<<<<< HEAD
-=======
-from collections import defaultdict
-from hashlib import sha256
->>>>>>> 9b48eeed
 
 from .exceptions import UnsupportedRecurrence
 from .parse_datetime import guesstimedeltafstr, rrulefstr
