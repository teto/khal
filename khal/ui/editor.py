# Copyright (c) 2013-2017 Christian Geier et al.
#
# Permission is hereby granted, free of charge, to any person obtaining
# a copy of this software and associated documentation files (the
# "Software"), to deal in the Software without restriction, including
# without limitation the rights to use, copy, modify, merge, publish,
# distribute, sublicense, and/or sell copies of the Software, and to
# permit persons to whom the Software is furnished to do so, subject to
# the following conditions:
#
# The above copyright notice and this permission notice shall be
# included in all copies or substantial portions of the Software.
#
# THE SOFTWARE IS PROVIDED "AS IS", WITHOUT WARRANTY OF ANY KIND,
# EXPRESS OR IMPLIED, INCLUDING BUT NOT LIMITED TO THE WARRANTIES OF
# MERCHANTABILITY, FITNESS FOR A PARTICULAR PURPOSE AND
# NONINFRINGEMENT. IN NO EVENT SHALL THE AUTHORS OR COPYRIGHT HOLDERS BE
# LIABLE FOR ANY CLAIM, DAMAGES OR OTHER LIABILITY, WHETHER IN AN ACTION
# OF CONTRACT, TORT OR OTHERWISE, ARISING FROM, OUT OF OR IN CONNECTION
# WITH THE SOFTWARE OR THE USE OR OTHER DEALINGS IN THE SOFTWARE.

import datetime as dt

import urwid

from ..utils import get_weekday_occurrence, get_wrapped_text
from .calendarwidget import CalendarWidget
from .widgets import (AlarmsEditor, Choice, DateConversionError, DateWidget,
                      ExtendedEdit, NColumns, NListBox, NPile, PositiveIntEdit,
                      TimeWidget, ValidatedEdit)


class StartEnd(object):

    def __init__(self, startdate, starttime, enddate, endtime):
        """collecting some common properties"""
        self.startdate = startdate
        self.starttime = starttime
        self.enddate = enddate
        self.endtime = endtime


class CalendarPopUp(urwid.PopUpLauncher):
    def __init__(self, widget, on_date_change, weeknumbers=False,
                 firstweekday=0, monthdisplay='firstday', keybindings=None):
        self._on_date_change = on_date_change
        self._weeknumbers = weeknumbers
        self._monthdisplay = monthdisplay
        self._firstweekday = firstweekday
        self._keybindings = {} if keybindings is None else keybindings
        self.__super.__init__(widget)

    def keypress(self, size, key):
        if key == 'enter':
            self.open_pop_up()
        else:
            return super().keypress(size, key)

    def create_pop_up(self):
        def on_change(new_date):
            self._get_base_widget().set_value(new_date)
            self._on_date_change(new_date)

        on_press = {'enter': lambda _, __: self.close_pop_up(),
                    'esc': lambda _, __: self.close_pop_up()}
        try:
            initial_date = self.base_widget._get_current_value()
        except DateConversionError:
            return None
        else:
            pop_up = CalendarWidget(
                on_change, self._keybindings, on_press,
                firstweekday=self._firstweekday,
                weeknumbers=self._weeknumbers,
                monthdisplay=self._monthdisplay,
                initial=initial_date)
            pop_up = urwid.LineBox(pop_up)
            return pop_up

    def get_pop_up_parameters(self):
        width = 31 if self._weeknumbers == 'right' else 28
        return {'left': 0, 'top': 1, 'overlay_width': width, 'overlay_height': 8}


class DateEdit(urwid.WidgetWrap):
    """Widget that allows editing a Date.

    Will open a calendar when `enter` is pressed, pressing `enter` again will
    select that date.
    """

    def __init__(
            self, startdt=None, dateformat='%Y-%m-%d',
            on_date_change=lambda _: None,
            weeknumbers=False, firstweekday=0, monthdisplay='firstday',
            keybindings=None,
    ):
        datewidth = len(startdt.strftime(dateformat)) + 1
        self._dateformat = dateformat
        if startdt is None:
            startdt = dt.date.today()
        self._edit = ValidatedEdit(
            dateformat=dateformat,
            EditWidget=DateWidget,
            validate=self._validate,
            edit_text=startdt.strftime(dateformat),
            on_date_change=on_date_change)
        wrapped = CalendarPopUp(self._edit, on_date_change, weeknumbers,
                                firstweekday, monthdisplay, keybindings)
        padded = urwid.Padding(wrapped, align='left', width=datewidth, left=0, right=1)
        super().__init__(padded)

    def _validate(self, text):
        try:
            _date = dt.datetime.strptime(text, self._dateformat).date()
        except ValueError:
            return False
        else:
            return _date

    @property
    def date(self):
        """Get currently entered date, or False, if input is invalid.

        :returns: the currently entered date
        :rtype: datetime.date
        """
        return self._validate(self._edit.get_edit_text())

    @date.setter
    def date(self, date):
        """Update text of this Widget.

        :type date: datetime.date
        """
        self._edit.set_edit_text(dt.date.strftime(self._dateformat))


class StartEndEditor(urwid.WidgetWrap):
    """Widget for editing start and end times (of an event)."""

    def __init__(self, start, end, conf,
                 on_start_date_change=lambda x: None,
                 on_end_date_change=lambda x: None,

                 ):
        """
        :type start: datetime.datetime
        :type end: datetime.datetime
        :param on_start_date_change: a callable that gets called everytime a new
            start date is entered, with that new date as an argument
        :param on_end_date_change: same as for on_start_date_change, just for the
            end date
        """
        self.allday = not isinstance(start, dt.datetime)
        self.conf = conf
        self._startdt, self._original_start = start, start
        self._enddt, self._original_end = end, end
        self.on_start_date_change = on_start_date_change
        self.on_end_date_change = on_end_date_change
        self._datewidth = len(start.strftime(self.conf['locale']['longdateformat']))
        self._timewidth = len(start.strftime(self.conf['locale']['timeformat']))
        # this will contain the widgets for [start|end] [date|time]
        self.widgets = StartEnd(None, None, None, None)
        self.checkallday = urwid.CheckBox(
            'Allday', state=self.allday, on_state_change=self.toggle)
        self.toggle(None, self.allday)

    def keypress(self, size, key):
        return super().keypress(size, key)

    @property
    def startdt(self):
        if self.allday and isinstance(self._startdt, dt.datetime):
            return self._startdt.date()
        else:
            return self._startdt

    @property
    def _start_time(self):
        try:
            return self._startdt.time()
        except AttributeError:
            return dt.time(0)

    @property
    def localize_start(self):
        if getattr(self.startdt, 'tzinfo', None) is None:
            return self.conf['locale']['default_timezone'].localize
        else:
            return self.startdt.tzinfo.localize

    @property
    def localize_end(self):
        if getattr(self.enddt, 'tzinfo', None) is None:
            return self.conf['locale']['default_timezone'].localize
        else:
            return self.enddt.tzinfo.localize

    @property
    def enddt(self):
        if self.allday and isinstance(self._enddt, dt.datetime):
            return self._enddt.date()
        else:
            return self._enddt

    @property
    def _end_time(self):
        try:
            return self._enddt.time()
        except AttributeError:
            return dt.time(0)

    def _validate_start_time(self, text):
        try:
            startval = dt.datetime.strptime(text, self.conf['locale']['timeformat'])
            self._startdt = self.localize_start(
                dt.datetime.combine(self._startdt.date(), startval.time()))
        except ValueError:
            return False
        else:
            return startval

    def _start_date_change(self, date):
        self._startdt = self.localize_start(dt.datetime.combine(date, self._start_time))
        self.on_start_date_change(date)

    def _validate_end_time(self, text):
        try:
            endval = dt.datetime.strptime(text, self.conf['locale']['timeformat'])
            self._enddt = self.localize_end(dt.datetime.combine(self._enddt.date(), endval.time()))
        except ValueError:
            return False
        else:
            return endval

    def _end_date_change(self, date):
        self._enddt = self.localize_end(dt.datetime.combine(date, self._start_time))
        self.on_end_date_change(date)

    def toggle(self, checkbox, state):
        """change from allday to datetime event

        :param checkbox: the checkbox instance that is used for toggling, gets
                         automatically passed by urwid (is not used)
        :type checkbox: checkbox
        :param state: state the event will toggle to;
                      True if allday event, False if datetime
        :type state: bool
        """

        if self.allday is True and state is False:
            self._startdt = dt.datetime.combine(self._startdt, dt.datetime.min.time())
            self._enddt = dt.datetime.combine(self._enddt, dt.datetime.min.time())
        elif self.allday is False and state is True:
            self._startdt = self._startdt.date()
            self._enddt = self._enddt.date()
        self.allday = state
        self.widgets.startdate = DateEdit(
            self._startdt, self.conf['locale']['longdateformat'],
            self._start_date_change, self.conf['locale']['weeknumbers'],
            self.conf['locale']['firstweekday'],
            self.conf['view']['monthdisplay'],
            self.conf['keybindings'],
        )
        self.widgets.enddate = DateEdit(
            self._enddt, self.conf['locale']['longdateformat'],
            self._end_date_change, self.conf['locale']['weeknumbers'],
            self.conf['locale']['firstweekday'],
            self.conf['view']['monthdisplay'],
            self.conf['keybindings'],
        )

        if state is True:
            timewidth = 1
            self.widgets.starttime = urwid.Text('')
            self.widgets.endtime = urwid.Text('')
        elif state is False:
            timewidth = self._timewidth + 1
            edit = ValidatedEdit(
                dateformat=self.conf['locale']['timeformat'],
                EditWidget=TimeWidget,
                validate=self._validate_start_time,
                edit_text=self.startdt.strftime(self.conf['locale']['timeformat']),
            )
            edit = urwid.Padding(
                edit, align='left', width=self._timewidth + 1, left=1)
            self.widgets.starttime = edit

            edit = ValidatedEdit(
                dateformat=self.conf['locale']['timeformat'],
                EditWidget=TimeWidget,
                validate=self._validate_end_time,
                edit_text=self.enddt.strftime(self.conf['locale']['timeformat']),
            )
            edit = urwid.Padding(
                edit, align='left', width=self._timewidth + 1, left=1)
            self.widgets.endtime = edit

        columns = NPile([
            self.checkallday,
            NColumns([(5, urwid.Text('From:')), (self._datewidth, self.widgets.startdate), (
                timewidth, self.widgets.starttime)], dividechars=1),
            NColumns(
                [(5, urwid.Text('To:')), (self._datewidth, self.widgets.enddate),
                 (timewidth, self.widgets.endtime)],
                dividechars=1)
        ], focus_item=1)
        urwid.WidgetWrap.__init__(self, columns)

    @property
    def changed(self):
        """returns True if content has been edited, False otherwise"""
        return (self.startdt != self._original_start) or (self.enddt != self._original_end)

    def validate(self):
        return self.startdt <= self.enddt


class EventEditor(urwid.WidgetWrap):
    """Widget that allows Editing one `Event()`"""

    def __init__(self, pane, event, save_callback=None, always_save=False):
        """
        :type event: khal.event.Event
        :param save_callback: call when saving event with new start and end
             dates and recursiveness of original and edited event as parameters
        :type save_callback: callable
        :param always_save: save event even if it has not changed
        :type always_save: bool
        """
        self.pane = pane
        self.event = event
        self._save_callback = save_callback

        self.collection = pane.collection
        self._conf = pane._conf

        self._abort_confirmed = False

        self.description = event.description
        self.location = event.location
        self.categories = event.categories
        self.startendeditor = StartEndEditor(
            event.start_local, event.end_local, self._conf,
            self.start_datechange, self.end_datechange,
        )
        # TODO make sure recurrence rules cannot be edited if we only
        # edit one instance (or this and future) (once we support that)
        self.recurrenceeditor = RecurrenceEditor(
            self.event.recurobject, self._conf, event.start_local,
        )
        self.summary = urwid.AttrMap(ExtendedEdit(
            caption=('', 'Title:       '), edit_text=event.summary), 'edit'
        )

        divider = urwid.Divider(' ')

        def decorate_choice(c):
            return ('calendar ' + c['name'], c['name'])

        self.calendar_chooser = Choice(
            [self.collection._calendars[c] for c in self.collection.writable_names],
            self.collection._calendars[self.event.calendar],
            decorate_choice
        )
        self.description = urwid.AttrMap(
            ExtendedEdit(
                caption=('', 'Description: '),
                edit_text=self.description,
                multiline=True
            ),
            'edit'
        )
        self.location = urwid.AttrMap(ExtendedEdit(
            caption=('', 'Location:    '), edit_text=self.location), 'edit'
        )
        self.categories = urwid.AttrMap(ExtendedEdit(
            caption=('', 'Categories:  '), edit_text=self.categories), 'edit'
        )
        self.alarms = AlarmsEditor(self.event)
        self.pile = NListBox(urwid.SimpleFocusListWalker([
            self.summary,
            urwid.Columns([(12, self.calendar_chooser)]),
            divider,
            self.location,
            self.categories,
            self.description,
            divider,
            self.startendeditor,
            self.recurrenceeditor,
            divider,
            self.alarms,
            divider,
            urwid.Columns([(12, urwid.Button('Save', on_press=self.save))]),
            urwid.Columns([(12, urwid.Button('Export', on_press=self.export))])
        ]), outermost=True)
        self._always_save = always_save
        urwid.WidgetWrap.__init__(self, self.pile)

    def start_datechange(self, date):
        self.pane.eventscolumn.original_widget.set_focus_date(date)
        self.recurrenceeditor.update_startdt(date)

    def end_datechange(self, date):
        self.pane.eventscolumn.original_widget.set_focus_date(date)

    @property
    def title(self):  # Window title
        return 'Edit: {}'.format(get_wrapped_text(self.summary))

    @classmethod
    def selectable(cls):
        return True

    @property
    def changed(self):
        if get_wrapped_text(self.summary) != self.event.summary:
            return True
        if get_wrapped_text(self.description) != self.event.description:
            return True
        if get_wrapped_text(self.location) != self.event.location:
            return True
        if get_wrapped_text(self.categories) != self.event.categories:
            return True
        if self.startendeditor.changed or self.calendar_chooser.changed:
            return True
        if self.recurrenceeditor.changed:
            return True
        if self.alarms.changed:
            return True
        return False

    def update_vevent(self):
        self.event.update_summary(get_wrapped_text(self.summary))
        self.event.update_description(get_wrapped_text(self.description))
        self.event.update_location(get_wrapped_text(self.location))
        self.event.update_categories(get_wrapped_text(self.categories))

        if self.startendeditor.changed:
            self.event.update_start_end(
                self.startendeditor.startdt, self.startendeditor.enddt)
        if self.recurrenceeditor.changed:
            rrule = self.recurrenceeditor.active
            self.event.update_rrule(rrule)

        if self.alarms.changed:
            self.event.update_alarms(self.alarms.get_alarms())

    def export(self, button):
        """
        export the event as ICS
        :param button: not needed, passed via the button press
        """
        def export_this(_, user_data):
            try:
                self.event.export_ics(user_data.get_edit_text())
            except Exception as e:
                self.pane.window.backtrack()
                self.pane.window.alert(
                    ('light red',
                     'Failed to save event: %s' % e))
                return

            self.pane.window.backtrack()
            self.pane.window.alert(
                ('light green',
                 'Event successfuly exported'))

        overlay = urwid.Overlay(
            ExportDialog(
                export_this,
                self.pane.window.backtrack,
                self.event,
            ),
            self.pane,
            'center', ('relative', 50), ('relative', 50), None)
        self.pane.window.open(overlay)

    def save(self, button):
        """saves the event to the db

        (only when it has been changed or always_save is set)
        :param button: not needed, passed via the button press
        """
        if not self.startendeditor.validate():
            self.pane.window.alert(
                ('light red', "Can't save: end date is before start date!"))
            return

        if self._always_save or self.changed is True:
            self.update_vevent()
            self.event.allday = self.startendeditor.allday
            self.event.increment_sequence()
            if self.event.etag is None:  # has not been saved before
                self.event.calendar = self.calendar_chooser.active['name']
                self.collection.new(self.event)
            elif self.calendar_chooser.changed:
                self.collection.change_collection(
                    self.event,
                    self.calendar_chooser.active['name']
                )
            else:
                self.collection.update(self.event)

            self._save_callback(
                self.event.start_local, self.event.end_local,
                self.event.recurring or self.recurrenceeditor.changed,
            )
        self._abort_confirmed = False
        self.pane.window.backtrack()

    def keypress(self, size, key):
        if key in ['esc'] and self.changed and not self._abort_confirmed:
            self.pane.window.alert(
                ('light red', 'Unsaved changes! Hit ESC again to discard.'))
            self._abort_confirmed = True
            return
        else:
            self._abort_confirmed = False
        if key in self.pane._conf['keybindings']['save']:
            self.save(None)
            return
        return super().keypress(size, key)


WEEKDAYS = ['MO', 'TU', 'WE', 'TH', 'FR', 'SA', 'SU']  # TODO use locale and respect weekdaystart


class WeekDaySelector(urwid.WidgetWrap):
    def __init__(self, startdt, selected_days):

        self._weekday_boxes = {day: urwid.CheckBox(day, state=False) for day in WEEKDAYS}
        weekday = startdt.weekday()
        self._weekday_boxes[WEEKDAYS[weekday]].state = True
        self.weekday_checks = NColumns([(7, self._weekday_boxes[wd]) for wd in WEEKDAYS])
        for day in selected_days:
            self._weekday_boxes[day].state = True
        urwid.WidgetWrap.__init__(self, self.weekday_checks)

    @property
    def days(self):
        days = [day.label for (day, _) in self.weekday_checks.contents if day.state]
        return days


class RecurrenceEditor(urwid.WidgetWrap):

    def __init__(self, rrule, conf, startdt):
        self._conf = conf
        self._startdt = startdt
        self._rrule = rrule
        self.repeat = bool(rrule)
        self._allow_edit = not self.repeat or self.check_understood_rrule(rrule)
        self.repeat_box = urwid.CheckBox(
            'Repeat: ', state=self.repeat, on_state_change=self.check_repeat,
        )

        if "UNTIL" in self._rrule:
            self._until = "Until"
        elif "COUNT" in self._rrule:
            self._until = "Repetitions"
        else:
            self._until = "Forever"

        recurrence = self._rrule['freq'][0].lower() if self._rrule else "weekly"
        self.recurrence_choice = Choice(
            ["daily", "weekly", "monthly", "yearly"],
            recurrence,
            callback=self.rebuild,
        )
        self.interval_edit = PositiveIntEdit(
            caption='every:',
            edit_text=str(self._rrule.get('INTERVAL', [1])[0]),
        )
        self.until_choice = Choice(
            ["Forever", "Until", "Repetitions"], self._until, callback=self.rebuild,
        )

        count = str(self._rrule.get('COUNT', [1])[0])
        self.repetitions_edit = PositiveIntEdit(edit_text=count)

        until = self._rrule.get('UNTIL', [None])[0]
        if until is None and isinstance(self._startdt, dt.datetime):
            until = self._startdt.date()
        elif until is None:
            until = self._startdt

<<<<<<< HEAD
        if isinstance(until, dt.datetime):
            until = dt.datetime.date()
=======
        if isinstance(until, datetime):
            until = until.date()
>>>>>>> c59f4178
        self.until_edit = DateEdit(
            until, self._conf['locale']['longdateformat'],
            lambda _: None, self._conf['locale']['weeknumbers'],
            self._conf['locale']['firstweekday'],
            self._conf['view']['monthdisplay'],
        )

        self._rebuild_weekday_checks()
        self._rebuild_monthly_choice()
        self._pile = pile = NPile([urwid.Text('')])
        urwid.WidgetWrap.__init__(self, pile)
        self.rebuild()

    def _rebuild_monthly_choice(self):
        weekday, xth = get_weekday_occurrence(self._startdt)
        ords = {1: 'st', 2: 'nd', 3: 'rd', 21: 'st', 22: 'nd', 23: 'rd', 31: 'st'}
        self._xth_weekday = 'on every {}{} {}'.format(
            xth, ords.get(xth, 'th'), WEEKDAYS[weekday],
        )
        self._xth_monthday = 'on every {}{} of the month'.format(
            self._startdt.day, ords.get(self._startdt.day, 'th'),
        )
        self.monthly_choice = Choice(
            [self._xth_monthday, self._xth_weekday], self._xth_monthday, callback=self.rebuild,
        )

    def _rebuild_weekday_checks(self):
        if self.recurrence_choice.active == 'weekly':
            initial_days = self._rrule.get('BYDAY', [])
        else:
            initial_days = []
        self.weekday_checks = WeekDaySelector(self._startdt, initial_days)

    def update_startdt(self, startdt):
        self._startdt = startdt
        self._rebuild_weekday_checks()
        self._rebuild_monthly_choice()
        self.rebuild()

    @staticmethod
    def check_understood_rrule(rrule):
        """test if we can reproduce `rrule`."""
        keys = set(rrule.keys())
        freq = rrule.get('FREQ', [None])[0]
        unsupported_rrule_parts = {
            'BYSECOND', 'BYMINUTE', 'BYHOUR', 'BYYEARDAY', 'BYWEEKNO', 'BYMONTH',
        }
        if keys.intersection(unsupported_rrule_parts):
            return False
        if len(rrule.get('BYMONTHDAY', [1])) > 1:
            return False
        # we don't support negative BYMONTHDAY numbers
        # don't need to check whole list, we only support one monthday anyway
        if rrule.get('BYMONTHDAY', [1])[0] < 1:
            return False
        if rrule.get('BYDAY', ['1'])[0][0] == '-':
            return False
        if rrule.get('BYSETPOS', [1])[0] != 1:
            return False
        if freq not in ['DAILY', 'WEEKLY', 'MONTHLY', 'YEARLY']:
            return False
        if 'BYDAY' in keys and freq == 'YEARLY':
            return False
        return True

    def check_repeat(self, checkbox, state):
        self.repeat = state
        self.rebuild()

    def _refill_contents(self, lines):
        while True:
            try:
                self._pile.contents.pop()
            except IndexError:
                break
        [self._pile.contents.append((line, ('pack', None))) for line in lines]

    def rebuild(self):
        old_focus_y = self._pile.focus_position
        if not self._allow_edit:
            self._rebuild_no_edit()
        elif self.repeat:
            self._rebuild_edit()
            self._pile.set_focus(old_focus_y)
        else:
            self._rebuild_edit_no_repeat()

    def _rebuild_no_edit(self):
        def _allow_edit(_):
            self._allow_edit = True
            self.rebuild()
        lines = [
            urwid.Text("We cannot reproduce this event's repetition rules."),
            urwid.Text("Editing the repetition rules will destroy the current rules."),
            urwid.Button("Edit anyway", on_press=_allow_edit),
        ]
        self._refill_contents(lines)
        self._pile.set_focus(2)

    def _rebuild_edit_no_repeat(self):
        lines = [NColumns([(13, self.repeat_box)])]
        self._refill_contents(lines)

    def _rebuild_edit(self):
        firstline = NColumns([
            (13, self.repeat_box),
            (11, self.recurrence_choice),
            (11, self.interval_edit),
        ])
        lines = [firstline]

        if self.recurrence_choice.active == "weekly":
            lines.append(self.weekday_checks)
        if self.recurrence_choice.active == "monthly":
            lines.append(self.monthly_choice)

        nextline = [(16, self.until_choice)]
        if self.until_choice.active == "Until":
            nextline.append((20, self.until_edit))
        elif self.until_choice.active == "Repetitions":
            nextline.append((4, self.repetitions_edit))
        lines.append(NColumns(nextline))

        self._refill_contents(lines)

    @property
    def changed(self):
        return self._rrule != self.rrule()  # TODO do this properly

    def rrule(self):
        rrule = dict()
        rrule['freq'] = [self.recurrence_choice.active]
        interval = int(self.interval_edit.get_edit_text())
        if interval != 1:
            rrule['interval'] = [interval]
        if rrule['freq'] == ['weekly'] and len(self.weekday_checks.days) > 1:
            rrule['byday'] = self.weekday_checks.days
        if rrule['freq'] == ['monthly'] and self.monthly_choice.active == self._xth_weekday:
            weekday, occurrence = get_weekday_occurrence(self._startdt)
            rrule['byday'] = ['{}{}'.format(occurrence, WEEKDAYS[weekday])]
        if self.until_choice.active == 'Until':
            if isinstance(self._startdt, dt.datetime):
                rrule['until'] = dt.datetime.combine(
                    self.until_edit.date,
                    self._startdt.time(),
                )
            else:
                rrule['until'] = self.until_edit.date
        elif self.until_choice.active == 'Repetitions':
            rrule['count'] = int(self.repetitions_edit.get_edit_text())
        return rrule

    @property
    def active(self):
        if not self.repeat:
            return None
        else:
            return self.rrule()

    @active.setter
    def active(self, val):
        raise ValueError
        self.recurrence_choice.active = val


class ExportDialog(urwid.WidgetWrap):
    def __init__(self, this_func, abort_func, event):
        lines = []
        lines.append(urwid.Text('Export event as ICS file'))
        lines.append(urwid.Text(''))
        export_location = ExtendedEdit(
            caption='Location: ', edit_text="~/%s.ics" % event.summary.strip())
        lines.append(export_location)
        lines.append(urwid.Divider(' '))
        lines.append(
            urwid.Button('Save', on_press=this_func, user_data=export_location)
        )
        content = NPile(lines)
        urwid.WidgetWrap.__init__(self, urwid.LineBox(content))<|MERGE_RESOLUTION|>--- conflicted
+++ resolved
@@ -586,13 +586,8 @@
         elif until is None:
             until = self._startdt
 
-<<<<<<< HEAD
         if isinstance(until, dt.datetime):
-            until = dt.datetime.date()
-=======
-        if isinstance(until, datetime):
             until = until.date()
->>>>>>> c59f4178
         self.until_edit = DateEdit(
             until, self._conf['locale']['longdateformat'],
             lambda _: None, self._conf['locale']['weeknumbers'],
