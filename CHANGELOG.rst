Changelog
#########
All notable changes to this project should be documented here.
For more detailed information have a look at the git log.

Package maintainers and users who have to manually update their installation
may want to subscribe to `GitHub's tag feed
<https://github.com/geier/khal/tags.atom>`_.


0.10.4
======
not released

* DROPPED support for Python 3.5
<<<<<<< HEAD
* CHANGE: ikhal: tab (and shift tab) jump from the events back to the calendar
=======
* NEW Add symbol for events with at least one alarm
>>>>>>> baf9add5

0.10.3
======
2021-04-27

* DROPPED support for Python 3.4
* FIX `khal interactive` now accepts -a/-d options (as documented)
* FIX Strip whitespace when loading `displayname` and `color` files
* FIX Warn when loading events with a recurrence that finishes before it starts
* FIX Warn when loading events with a recurrence that never occurs
* FIX Alarms without descriptions no longer crash `ikhal`
* FIX Display all-day events at the top of the day in `ikhal`
* FIX Keybindings in empty search results no longer crash `ikhal`
* NEW Possibility to add a blank line before day in `khal` with
   `blank_line_before_day` option
* FIX `new` keybinding in search no longer crash `ikhal`
* NEW Improved sorting of events. Sort by `DTSTART`, `DTEND` then `SUMMARY`.
* NEW Add url input and `{url}` template option

0.10.2
======
2020-07-29

* NEW Parse `X-ANNIVERSARY`, `ANNIVERSARY` and `X-ABDATE` fields from vcards
* NEW Add ability to change default event duration with
   `default_event_duration` and `default_dayevent_duration` for a day-long 
   event
* NEW Add `{uid}` property to template options in `--format`
* FIX No warning when importing event with Windows timezone format
* FIX Launching an external editor no longer crashes `ikhal`
* UPDATED DEPENDENCY urwid>=1.3.0
* FIX Wrong left pane width calculation in ikal when `frame` is `width` or 
   `color` in configuration.
* CHANGE Remove check for timezones in `UNTIL` that aren't in `DTSTART` and 
   vice-versa. The check wasn't fulfilling its purpose and was raising warnings
   when no `UNTIL` value was set.

0.10.1
======
2019-03-30

* FIX error with the new color priority system and `discover` calendar type
* FIX search results in ikhal are ordered, same as in `khal search`

0.10.0
======
2019-03-25

* In contrast to what was stated here before, at release time, khal >0.10.0
   supported dateutil 2.7

* NEW DEPENDENCY added click_log  >= 0.2.0
* NEW DEPENDENCY for Python 3.4: typing
* UPDATED DEPENDENCY icalendar>=4.03
* DROPPED support for Python 3.3
* vdirsyncer is still a test dependency (and always has been)

* FIX ordinal numbers in birthday entries (before, all number would end on `th`)
* FIX `search` will no longer break on overwritten events with a master event
* FIX when using short dates, khal infers that you meant next year, when date
  is before today
* FIX Check for multi_uid .ics files in vdirs and don't import those events
  (All .ics files in vdirs should only contain VEVENTS with the same UID.)

* CHANGE only searched configuration file paths are now
  $XDG_CONFIG_HOME/khal/config and $XDG_CONFIG_HOME/khal/khal.conf (deprecated)
* CHANGE removed default command
* CHANGE default date/time formats to be the system's locale's formats
* CHANGE ``--verbose`` flag to ``--verbosity``, allowing finer granularity
* CHANGE `search` will now print one line for every different event in a
  recurrence set, that is one line for the master event, and one line for every
  different overwritten event
* CHANGE khal learned to read .ics files with nonsenscial TZOFFSETs > 24h and
  prints a warning
* CHANGE better error message for a specific kind of invalid config file

* NEW khal learned the ``--logfile/-l LOGFILE`` flag which allows logging to a
  file
* NEW format can now print the duration of an event with `{duration}`
* NEW format supports `{nl}`, `{tab}`, `{bell}`. `{status}` has a whitespace
  like `{cancelled}`
* NEW configuration option: [view]monthdisplay = firstday|firstfullweek,
  if set to 'firstday', khal displays the month name as soon as any day
  in the week is within the new month. If set to 'firstfullweek', khal
  displays the month name only if the first day of the week is within
  the new month.

* NEW ikhal learned to show log messages in the header and in a new log pane,
  access with default keybinding `L`

* NEW python 3.7 is now officially supported.

* NEW configuration option [[per_calendar]]priority = int (default 10). If
  multiple calendars events are on the same day, the day will be colored with
  the color of the calendar with highest priority. If multiple calendars have
  the same highest priority, it falls back to the previous system.

* NEW format can now print the organizer of the event with '(organizer)'

0.9.8
=====
released 2017-10-05

* FIX a bug in ikhal: when editing events and not editing the dates, the end
  time could erroneously be moved to the start time + 1h

0.9.7
=====
released 2017-09-15

* FIX don't crash when editing events with datetime UNTIL properties

0.9.6
=====
released 2017-06-13

* FIX set PRODID to khal/icalendar
* FIX don't crash on updated vcards
* FIX checking for RRULEs we understand
* FIX after editing an event in ikhal, make sure both the calendar and the
  eventcolumn are focused on the new date
* FIX no more crashes if only one event which is an overwritten instance is
  present in an .ics file
* FIX .ics files containing only overwritten instances are not expanded anymore,
  even if they contain a RRULE or RDATE
* FIX valid UNTIL entry for recurring datetime events

* CHANGE the symbol used for indicating a recurring event now has a space in
  front of it, also the ascii version changed to `(R)`
* CHANGE birthdays on leap 29th of February are shown on 1st of March in
  non-leap years

* NEW import and printics will read from stdin if not filename(s) are provided.
* NEW new entry points recommended for packagers to use.
* NEW support keyword `yesterday` for querying and creating events

0.9.5
======
released 2017-04-08

* FIX khal new -i does not crash anymore
* FIX make tests run with latest pytz (2017.2)

0.9.4
=====
released 2017-03-30

* FIX ikhal's event editor now warns before allowing to edit recurrence rules it
  doesn't understand

* CHANGE improved the initial configuration wizard

* CHANGE improved ikhal's `light` color scheme
* NEW ikhal's event editor now allows better editing of recurrence rules,
  including INTERVALs, end dates, and more
* NEW ikhal will now check if any configured vdir has been updated, and, if
  applicable, refresh its UI to reflect the latest changes

0.9.3
=====
released 2017-03-06

* FIX `list` (and commands based on it like `calendar`, `at`, and `search`)
  crashed if `--notstarted` was given and allday events were found (introduced
  in 0.9.2)
* FIX `list --notstarted` (and commands based on it) would show events only on
  the first day of their occurrence and not on all further days
* FIX `configure` would crash if neither "import config from vdirsyncer" nor
  "create locale vdir" was selected
* FIX `at` will now show an error message if a date instead of a datetime is
  given
* FIX `at`'s default header will now show the datetime queried for (instead of
  just the date)
* FIX validate vdir metadata in color files
* FIX show the actually configured keybindings in ikhal

* NEW khal will now show cancelled events with a big CANCELLED in front (can be
  configured via event formatting)
* NEW ikhal supports editing an event's raw icalendar content in an external
  editor ($EDITOR), default keybinding is `alt + shift + e`. Only use this, if
  you know what you are doing, the icalendar library we use doesn't do a lot of
  validation, it silently disregards most invalid data.

0.9.2
=====
released 2017-02-13

* FIX if weekstart != 0 ikhal would show wrong weekday names
* FIX allday events added with `khal new DATE TIMEDELTA` (e.g., 2017-01-18 3d)
  were lasting one day too long
* FIX no more crashes when using timezones that have a constant UTC offset (like
  UTC itself)
* FIX updated outdated zsh completion file
* FIX display search results for events with neither DTEND nor DURATION
* FIX display search results that are all-day events
* in ikhal, update the date-titles on date change
* FIX printing a new event's path if [default] print_new = path
* FIX width of calendar in `khal calendar` was off by two if locale.weeknumbers
  was set to "right"

* CHANGED default `agenda_day_format` to include the actual date of the day

* NEW configuration option: [view]dynamic_days = True, if set to False, ikhal's
  right column behaves similar as it did in 0.8.x

0.9.1
=====
released 2017-01-25

* FIX detecting not understood timezone information failed on python 3.6, this may lead to
  erroneous offsets in start and end times for those events, as those datetimes
  were treated as if they were in the system's local time, not as if they are in
  the (possibly) configured default_timezone.

* python 3.6 is now officially supported

0.9.0
=====
released 2017-01-24

Dependency Changes
------------------
* vdirsyncer isn't a hard dependency any more

Bug Fixes
---------
* fixed various bugs in `configure`
* fix bug in `new` that surfaces when date(time)format does contain a year
* fix bug in `import` that allows importing into read-only and/or non-default calendar
* fix how color discovered in calendars

Backwards Incompatibilities
---------------------------
* calendar path is now a glob without recursion for discover, if your calendars
  are no longer found, please consult the documentation (Taylor Money)
* `at` command now works like `list` with a timedelta of `0m`, this means that
  `at` will no longer print events that end at exactly the time asked for
  (Taylor Money)
* renamed `agenda` to `list` (Taylor Money)
* removed `days` configuration option in favor of `timedelta`, see
  documentation for details (Taylor Money)
* configuration file path $XDG_CONFIG_HOME/khal/config is now supported and
  $XDG_CONFIG_HOME/khal/khal.conf deprecated
* ikhal: introduction of three different new frame styles, new allowed values for
  `[view] frame` are `False`, `width`, `color`, `top` (with default `False`),
  `True` isn't allowed any more, please provide feedback over the usual channels
  if and which of those you consider useful as some of those might be removed in
  future releases (Christian Geier)
* removed configuration variable `encoding` (in section [locale]), the correct
  locale should now be figured out automatically (Markus Unterwaditzer)
* events that start and end at the same time are now displayed as if their
  duration was one hour instead of one day (Guilhem Saurel)

Enhancements
------------
* (nearly) all commands allow formatting of how events are printed with
  `--format`, also see the new configuration options `event_format`,
  `agenda_event_format`, `agenda_day_format` (Taylor Money)
* support for categories (and add `-g` flag for `khal new`) (Pierre David)
* search results are now sorted by start date (Taylor Money)
* added command `edit`, which also allows deletion of events (Taylor Money)
* `new` has interactive option (Taylor Money)
* `import` can now import multiple files at once (Christian Geier)

ikhal
-----
* BUGFIX no more crashing if invalid date is entered and mini-calendar displayed
* make keybinding for quitting configurable, defaults to *q* and *Q*, escape
  only backtracks to last pane but doesn't exit khal anymore (Christian Geier)
* default keybinding changed: `tab` no longer shows details of focused events
  and does not open the event editor either (Christian Geier)
* right column changed, it will now show as many days/events as fit, if users move
  to another date (while the event column is in focus), that date should be
  highlighted in the calendar (Christian Geier)
* cursor indicates which element is selected

0.8.4
=====
released 2016-10-06

* **IMPORTANT BUGFIX** fixed a bug that lead to imported events being
  erroneously shifted if they had a timezone identifier that wasn't an Olson
  database identifier. All users are advised to upgrade as soon as possible. To
  see if you are affected by this and how to resolve any issues, please see the
  release announcement (khal/doc/source/news/khal084.rst or
  http://lostpackets.de/khal/news/khal084.html). Thanks to Wayne Werner for
  finding and reporting this bug.

0.8.3
=====
released 2016-08-28

* fixed some bugs in the test suite on different operating systems
* fixed a check for icalendar files containing RDATEs

0.8.2
=====
released on 2016-05-16

* fixed some bugs in `configure` that would lead to invalid configuration files
  and crashes (Christian Geier)
* fixed detecting of icalendar version (Markus Unterwaditzer)

0.8.1
=====
released on 2016-04-13

* fix bug in CalendarWidget.set_focus_date() (Christian Geier)

0.8.0
=====
released on 2016-04-13

* BREAKING CHANGE: python 2 is no longer supported (Hugo Osvaldo Barrera)
* updated dependency: vdirsyncer >= 0.5.2
* make tests work with icalendar 3.9.2 (no functional changes) (Christian Geier)
* new dependency: freezegun (only for running the tests)
* khal's git repository moved to https://github.com/pimutils/khal

* support for showing the birthday of contacts with no FN property (Hugo
  Osvaldo Barrera)
* increased start up time when coloring is enabled (Christian Geier)
* improved color support (256 colors and 24-bit colors), see configuration
  documentation for details (Sebastian Hamann)
* renamed color `grey` to `gray` (Sebastian Hamann)
* in `khal new` treat 24:00 as the end of a day/00:00 of the next (Christian Geier)
* new allowed value for a calendar's color: `auto` (also the new default), if
  set, khal will try to read a file called `color` from that calendar's vdir (see
  vdirsyncer's documentation on `metasync`). If that file is not present or its
  contents is not understood, the default color will be used (Christian Geier)
* new allowed value for calendar's type: `discover`, if set, khal will
  (recursively) search that calendar's path for valid vdirs and add those to
  the configured calendars (Christian Geier)
* new command `configure` which should help new users set up a configuration
  file (Christian Geier)
* warn user when parsing broken icalendar files, this requires icalendar > 3.9.2
  (Christian Geier)
* khal will now strip all ANSI escape codes when it detects that stdout is no
  tty, this behaviour can be overwritten with the new options --color/ --no-color
  (Markus Unterwaditzer)
* calendar and agenda have a new option --week, if set all events from current week
  (or the week containing the given date) are shown (Stephan Weller)
* new option --alarm DURATION for `new` (Max Voit)

ikhal
-----
* basic export of events from event editor pane and from event lists (default
  keybinding: *e*) (Filip Pytloun)
* pressing *enter* in a date editing widget will now open a small calendar
  widget, arrow keys can be used to select a date, enter (or escape) will close
  it again (Christian Geier)
* in highlight/date range selection mode the other end can be selected, default
  keybinding `o` (as in *Other*) (Christian Geier)
* basic search is now supported (default keybinding `/`) (Christian Geier)
* in the event editor and pop-up Dialogs select the next (previous) item with tab
  (shift tab) (Christian Geier)
* only allow saving when starttime < endtime (Christian Geier)
* the event editor now allows editing of alarms (but khal will not actually
  alarm you at the given time) (Johannes Wienke)


0.7.0
=====
released on 2015-11-24

There are no new or dropped dependencies.

* most of the internal representation of events was rewritten, the current
  benefit is that floating events are properly represented now, hopefully more
  is to come (Christian Geier)
* `printformats` uses a more sensible date now (John Shea)
* khal and ikhal can now highlight dates with events, at the moment, enabling it
  does noticably slow down (i)khal's start; set *[default] highlight_event_days
  = True* and see section *[highlight_days]* for further configuration (Dominik
  Joe Pantůček)
* fixed line wrapping for `at` (Thomas Schape)
* `calendar` and `agenda` optionally print location and description of all
  events, enable with the new --full/-f flag (Thomas Schaper)
* updated and improved zsh completion file (Oliver Kiddle)
* FIX: deleting events did not always work if an event with the same filename existed
  in another calendar (but no data lost incurred) (Christian Geier)

ikhal
-----
* events are now displayed nicer (Thomas Glanzmann)
* support for colorschemes, a *light* and *dark* one are currently included,
  help is wanted to make them prettier and more functional (config option
  *[view] theme: (dark|light)*) (Christian Geier)
* ikhal can now display frames around some user interface elements, making it
  nicer to look at in some eyes (config option *[view] frame: True*) (Christian
  Geier)
* events can now be duplicated (default keybinding: *p*) (Christian Geier)
* events created while time ranges are selected (default keybinding to enable date range
  selection: *v*) will default to that date range (Christian Geier)
* when trying to delete recurring events, users are now asked if they want to
  delete the complete event or just this instance (Christian Geier)

0.6.0
=====
2015-07-15

* BUGFIX Recurrent events with a THISANDFUTURE parameter could affect other
  events. This could lead to events not being found by the normal lookup
  functionality when they should and being found when they shouldn't. As the
  second case should result in an error that nobody reported yet, I hope nobody
  got bitten by this.
* new dependency for running the tests: freezegun
* new dependency for setup from scm: setuptools_scm
* khal now needs to be installed for building the documentation

* ikhal's should now support ctrl-e, ctrl-a, ctrl-k and ctrl-u in editable text
  fields (Thomas Glanzmann)
* ikhal: space and backspace are new (additional) default keybindings for right
  and left (Pierre David)
* when editing descriptions you can now insert new lines (Thomas Glanzmann)
* khal should not choose an arbitrary default calendar anymore (Markus
  Unterwaditzer)
* the zsh completion file has been updated (Hugo Osvaldo Barrera)
* new command `import` lets users import .ics files (Christian Geier)
* khal should accept relative dates on the command line (today, tomorrow and
  weekday names) (Christian Geier)
* keybinding for saving an event from ikhal's event editor (default is `meta +
  enter`) (Christian Geier)


0.5.0
=====
released on 2015-06-01

* fixed several bugs relating to events with unknown timezones but UNTIL, RDATE
  or EXDATE properties that are in Zulu time (thanks to Michele Baldessari for
  reporting those)
* bugfix: on systems with a local time of UTC-X dealing with allday events lead
  to crashes
* bugfix: British summer time is recognized as daylight saving time (Bradley
  Jones)
* compatibility with vdirsyncer 0.5

* new command `search` allows searching for events
* user changeable keybindings in ikhal, with hjkl as default alternatives for
  arrows in calendar browser, see documentation for more details
* new command `at` shows all events scheduled for a specific datetime
* support for reading birthdays from vcard collections (set calendar/collection
  `type` to *birthdays*)
* new command `printformats` prints a fixed date in all configured date-time
  settings
* `new` now supports the `--until`/`-u` flag to specify until when recurring
  events should run (Micah Nordland)
* python 3 (>= 3.3) support (Hugo Osvaldo Barrera)

ikhal
-----
* minimal support for reccurring events in ikhal's editor (Micah Nordland)
* configurable view size in ikhal (Bradley Jones)
* show events organizers (Bradley Jones)
* major reorganisation of ikhal layout (Markus Unterwaditzer)

0.4.0
=====
released on 2015-02-02

dependency changes
------------------
* new dependency: click>3.2
* removed dependency: docopt
* note to package mantainers: `requirements.txt` has been removed, dependencies
  are still listed in `setup.py`

note to users
-------------
* users will need to delete the local database, no data should be lost (and
  khal will inform the user about this)

new and changed features
------------------------
* new config_option: `[default] print_new`, lets the user decide what should be
  printed after adding a new event
* new config option: `[default] show_all_days` lets users decide if they want to
  see days without any events in agenda and calendar view (thanks to Pierre
  David)
* khal (and ikhal) can now display weeknumbers
* khal new can now create repetitive events (with --repeat), see documentation
  (thanks to Eric Scheibler)
* config file: the debug option has been removed (use `khal -v` instead)
* FIX: vtimezones were not assembled properly, this lead to spurious offsets of
  events in some other calendar applications
* change in behaviour: recurring events are now always expanded until 2037
* major speedup in inserting events into the caching database, especially
  noticeable when running khal for the first time or after a deleting the
  database (Thanks to Markus Unterwaditzer)
* better support for broken events, e.g. events ending before they start
  (Thanks to Markus Unterwaditzer)
* more recurrence rules are supported, khal will print warnings on unsupported
  rules

ikhal
-----
* ikhal's calendar should now be filled on startup
* pressing `t` refocuses on today
* pressing ctrl-w in input fields should delete the last word before the cursor
* when the focus is set on the events list/editor, the current date should
  still be visible in the calendar

0.3.1
=====
released on 2014-09-08

* FIX: events deleted in the vdir are not shown anymore in khal. You might want
  to delete your local database file, if you have deleted any events on the
  server.
* FIX: in some cases non-ascii characters were printed even if unicode_symbols
  is set to False in the config
* FIX: events with different start and end timezones are now properly exported
  (the end timezone was disregarded when building an icalendar, but since
  timezones cannot be edited anyway, this shouldn't have caused any problems)
* FIX: calendars marked as read-only in the configuration file should now really
  be read-only

0.3.0
=====
released on 2014-09-03

* new unified documentation
    * html documentation (website) and man pages are all generated from the same
      sources via sphinx (type `make html` or `make man` in doc/, the result
      will be build in *build/html* or *build/man* respectively)
    * the new documentation lives in doc/
    * the package sphinxcontrib-newsfeed is needed for generating the html
      version (for generating an RSS feed)
    * the man pages live doc/build/man/, they can be build by running
      `make man` in doc/sphinx/
* new dependencies: configobj, tzlocal>=1.0
* **IMPORTANT**: the configuration file's syntax changed (again), have a look at the new
  documentation for details
* local_timezone and default_timezone will now be set to the timezone the
  computer is set to (if they are not set in the configuration file)<|MERGE_RESOLUTION|>--- conflicted
+++ resolved
@@ -13,11 +13,8 @@
 not released
 
 * DROPPED support for Python 3.5
-<<<<<<< HEAD
 * CHANGE: ikhal: tab (and shift tab) jump from the events back to the calendar
-=======
 * NEW Add symbol for events with at least one alarm
->>>>>>> baf9add5
 
 0.10.3
 ======
